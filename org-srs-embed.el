;;; org-srs-embed.el --- Embed Org-srs entries into ordinary Org files -*- lexical-binding: t -*-

;; Copyright (C) 2024-2025 Bohong Huang

;; Author: Bohong Huang <bohonghuang@qq.com>
;; Maintainer: Bohong Huang <bohonghuang@qq.com>
;; Version: 1.0
;; Package-Requires: ((emacs "30.1") (org "9.7") (fsrs "6.0"))
;; URL: https://github.com/bohonghuang/org-srs
;; Keywords: outlines

;; This file is not part of GNU Emacs.

;; This program is free software: you can redistribute it and/or modify
;; it under the terms of the GNU General Public License as published by
;; the Free Software Foundation, either version 3 of the License, or
;; (at your option) any later version.

;; This program is distributed in the hope that it will be useful,
;; but WITHOUT ANY WARRANTY; without even the implied warranty of
;; MERCHANTABILITY or FITNESS FOR A PARTICULAR PURPOSE.  See the
;; GNU General Public License for more details.

;; You should have received a copy of the GNU General Public License
;; along with this program.  If not, see <https://www.gnu.org/licenses/>.

;;; Commentary:

;; This package allows you to create and update Org-srs entries inside
;; your ordinary Org files, sparing you the maintenance of outline-based
;; Org files dedicated to review entries. All markers used to identify
;; embedded entries and cloze deletions can be prettified using
;; `org-srs-embed-overlay-mode' and are non-intrusive, which means they
;; won't pollute your Org file exports.

;;; Code:

(require 'cl-lib)
(require 'cl-generic)
(require 'rx)
(require 'custom)

(require 'org)
(require 'org-element)
(require 'org-habit)

(require 'org-srs-property)
(require 'org-srs-entry)
(require 'org-srs-item)
(require 'org-srs-item-cloze)

(defgroup org-srs-embed nil
  "Embedding and exporting review items to reduce their maintenance cost."
  :group 'org-srs
  :prefix "org-srs-embed-")

(defvar org-srs-embed-overlay-mode)

(defvar org-srs-embed-cloze-tag "srs"
  "Tag used for identifying embedded cloze deletions.")

(defvar org-srs-embed-cloze-brackets '(?{ ?})
  "Brackets used to enclose content within embedded cloze deletions.")

(defvar org-srs-embed-cloze-overlay-category 'org-srs-embed-cloze
  "Category symbol for overlays to prettify embedded cloze deletions.")

(cl-defun org-srs-embed-put-cloze-overlays (&optional (start (point-min)) (end (point-max)))
  "Prettify embedded cloze deletions between START and END using overlays."
  (save-excursion
    (cl-loop with ({ }) = (mapcar #'char-to-string org-srs-embed-cloze-brackets)
             initially (goto-char start)
             for () = (or (re-search-forward
                           (rx "@@" (literal org-srs-embed-cloze-tag) ":"
                               (group (+? anychar)) "@@")
                           end t)
                          (cl-return))
             for overlay = (make-overlay (match-beginning 0) (match-end 0) nil 'front-advance)
             for string = (replace-regexp-in-string
                           (rx (literal {) (group (literal {) (+? anychar) (literal })) (literal {))
                           "" (match-string 1) t t 1)
             for padding = (- (string-width (match-string 0)) (string-width (match-string 1)))
             for openp = (cl-plusp (cl-loop for char across string
                                            sum (cl-loop for bracket in org-srs-embed-cloze-brackets
                                                         for number downfrom 1 by 2
                                                         when (= bracket char)
                                                         return number
                                                         finally (cl-return 0))))
             do
             (overlay-put overlay 'category org-srs-embed-cloze-overlay-category)
             (overlay-put overlay 'invisible nil)
             (overlay-put overlay 'display (if (org-at-table-p) (string-pad string (+ (length string) padding) nil openp) string)))))

(cl-defun org-srs-embed-remove-cloze-overlays (&optional (start (point-min)) (end (point-max)))
  "Remove all cloze deletion overlays between START and END."
  (remove-overlays start end 'category org-srs-embed-cloze-overlay-category))

(cl-defun org-srs-embed-put-meta-overlays (&optional (start (point-min)) (end (point-max)))
  "Prettify embedded entry metadata between START and END using overlays."
  (cl-assert org-srs-embed-overlay-mode)
  (save-excursion
    (goto-char start)
    (ignore-error search-failed
      (cl-loop
       (let ((case-fold-search t))
         (re-search-forward
          (rx (or (and (group-n 1 "@@comment:+srs_embedded:" (group (+? anychar)) "@@"))
                  (and bol (* blank) (group-n 1 "#+srs_embedded:" (+? anychar)) eol)))
          end))
       (let ((overlay (make-overlay
                       (match-beginning 1)
                       (match-end 1)
                       nil 'front-advance)))
         (overlay-put overlay 'category 'org-srs-embed-meta)
         (overlay-put overlay 'invisible nil)
         (overlay-put overlay 'display (propertize "#+SRS" 'face 'org-habit-ready-face)))))))

(cl-defun org-srs-embed-remove-meta-overlays (&optional (start (point-min)) (end (point-max)))
  "Remove all metadata overlays between START and END."
  (remove-overlays start end 'category 'org-srs-embed-meta))

(cl-defun org-srs-embed-put-overlays (&optional (start (point-min)) (end (point-max)))
  "Apply both cloze and metadata overlays between START and END."
  (org-srs-embed-put-cloze-overlays start end)
  (org-srs-embed-put-meta-overlays start end))

(cl-defun org-srs-embed-remove-overlays (&optional (start (point-min)) (end (point-max)))
  "Remove both cloze and metadata overlays between START and END."
  (org-srs-embed-remove-cloze-overlays start end)
  (org-srs-embed-remove-meta-overlays start end))

(cl-defun org-srs-embed-update-overlays (&optional (start (point-min)) (end (point-max)))
  "Refresh both cloze and metadata overlays between START and END."
  (org-srs-embed-remove-overlays start end)
  (when org-srs-embed-overlay-mode
    (org-srs-embed-put-overlays start end)))

;;;###autoload
(define-minor-mode org-srs-embed-overlay-mode
  "Minor mode for prettifying the embedded Org-srs entries using overlays."
  :group 'org-srs-embed
  (cl-assert (eq major-mode 'org-mode))
  (if org-srs-embed-overlay-mode (org-srs-embed-put-overlays) (org-srs-embed-remove-overlays)))

(defun org-srs-embed-cloze (start end &optional hint id)
  "Create a cloze deletion between START and END with optional HINT and ID."
  (cl-destructuring-bind ({ } &aux (tag org-srs-embed-cloze-tag))
      (mapcar #'char-to-string org-srs-embed-cloze-brackets)
    (save-excursion
      (goto-char end)
      (if hint (insert "@@" tag ":" } { hint } } "@@")
        (insert "@@" tag ":" } } "@@"))
      (goto-char start)
      (if id (insert "@@" tag ":" { { id } { "@@") (insert "@@" tag ":" { { "@@")))))

;;;###autoload
(defun org-srs-embed-cloze-dwim ()
  "Like `org-srs-item-cloze', but use the non-intrusive cloze markers."
  (interactive)
  (let ((org-srs-item-cloze-function #'org-srs-embed-cloze))
    (call-interactively #'org-srs-item-cloze-dwim)))

(cl-defmethod org-srs-item-cloze-interactively :around
  (type &context (org-srs-item-cloze-function (eql #'org-srs-embed-cloze)) &optional props)
  "Method for handling interactively creating embedded cloze deletions.

TYPE and PROPS specify the element for which the cloze deletion is created.
ORG-SRS-ITEM-CLOZE-FUNCTION must be `org-srs-embed-cloze', ensuring this method
only applies when creating embedded cloze deletions."
  (let* ((element (list type props))
         (start (copy-marker (org-element-begin element)))
         (end (copy-marker (org-element-end element))))
    (cl-call-next-method)
    (org-srs-embed-update-overlays start end)))

(cl-defun org-srs-embed-process-clozes (&optional (start (point-min)) (end (point-max)) (process-function #'cl-values))
  "Process embedded cloze deletions between START and END using PROCESS-FUNCTION."
  (save-excursion
    (cl-loop with start = (copy-marker start) and end = (copy-marker end)
             with ({ }) = org-srs-embed-cloze-brackets
             with regexp = (rx "@@srs:" (group (+? anychar)) "@@")
             initially (goto-char start)
             for cloze-start = (if (not (re-search-forward regexp end t))
                                   (cl-return count)
                                 (cl-assert (string-equal (match-string 1) (string { {)))
                                 (prog1 (save-excursion
                                          (goto-char (match-end 0))
                                          (point-marker))
                                   (replace-match "\\1")))
             for cloze-end = (if (not (re-search-forward regexp end t))
                                 (cl-assert nil)
                               (cl-assert (string-suffix-p (string } }) (match-string 1)))
                               (prog1 (save-excursion
                                        (goto-char (match-beginning 0))
                                        (point-marker))
                                 (replace-match "\\1")))
             for count from 0
             for cloze = (string-trim (buffer-substring cloze-start cloze-end))
             do (funcall process-function cloze))))

(cl-defun org-srs-embed-cloze-bounds (&optional (position (point)) start end)
  "Return the embedded cloze deletion's bounds at POSITION between START and END."
  (cl-destructuring-bind ({ } &aux (tag org-srs-embed-cloze-tag))
      (mapcar #'char-to-string org-srs-embed-cloze-brackets)
    (save-excursion
      (goto-char position)
      (let ((regexp-left (rx "@@" (literal tag) ":" (literal {) (literal {)))
            (regexp-right (rx (literal }) (literal }) "@@"))
            (start (or start (line-beginning-position))) (end (or end (line-end-position))))
        (let ((bl (or (and (save-excursion (re-search-backward regexp-left start t)) (match-beginning 0)) start))
              (br (or (and (save-excursion (re-search-backward regexp-right start t)) (match-end 0)) start))
              (fl (or (and (save-excursion (re-search-forward regexp-left end t)) (match-beginning 0)) end))
              (fr (or (and (save-excursion (re-search-forward regexp-right end t)) (match-end 0)) end)))
          (if (< (1- br) bl (point) fr (1+ fl)) (cons bl fr)
            (when (< (1- (point)) fl fr) (cons fl fr))))))))

(defun org-srs-embed-uncloze (start end)
  "Remove all embedded cloze deletions between START and END."
  (let ((start (copy-marker start)) (end (copy-marker end)))
    (cl-destructuring-bind ({ }) (mapcar #'char-to-string org-srs-embed-cloze-brackets)
      (prog1 (org-srs-embed-process-clozes
              start end
              (lambda (cloze)
                (cl-assert
                 (looking-back
                  (rx (literal {) (literal {) (literal cloze) (literal }) (*? anychar) (literal }))
                  (line-beginning-position)))
                (replace-match cloze)))
        (org-srs-embed-update-overlays start end)))))

(cl-defmethod org-srs-item-uncloze-interactively
  (type &context ((region-active-p) (eql nil)) (org-srs-item-uncloze-function (eql #'org-srs-embed-uncloze)) &optional props)
  "Method for handling interactively removing embedded cloze deletions.

TYPE and PROPS specify the element for which the cloze deletion is removed.
ORG-SRS-ITEM-UNCLOZE-FUNCTION must be `org-srs-embed-uncloze' and
REGION-ACTIVE-P must be nil, ensuring this method only applies when removing
embedded cloze deletions when no active region is present."
  (if-let ((bounds (org-srs-embed-cloze-bounds)))
      (cl-destructuring-bind (start . end) bounds
        (cl-call-next-method 'paragraph (cl-second (org-srs-item-cloze-region-element start end (list type props)))))
    (cl-call-next-method)))

;;;###autoload
(defun org-srs-embed-uncloze-dwim ()
  "Like `org-srs-item-uncloze', but remove the non-intrusive cloze markers."
  (interactive)
  (let ((org-srs-item-uncloze-function #'org-srs-embed-uncloze))
    (call-interactively #'org-srs-item-uncloze-dwim)))

(cl-defun org-srs-embed-export-file-relative (&optional (root (file-name-concat org-directory "org-srs")))
  "Return the export file path for the current buffer relative to ROOT."
  (let ((file (buffer-file-name (current-buffer))))
    (cl-assert file)
    (let ((relative (file-relative-name file org-directory)))
      (cl-assert (not (string-prefix-p ".." relative)))
      (let ((absolute (expand-file-name relative root)))
        (make-directory (file-name-directory absolute) t)
        absolute))))

(org-srs-property-defcustom org-srs-embed-export-file #'org-srs-embed-export-file-relative
  "A variable that determines the file to which Org-srs entries are exported."
  :group 'org-srs-embed
  :type 'function)

(defvar org-srs-embed-export-mode-map
  (let ((map (make-sparse-keymap)))
    (define-key map "\C-c\C-c" #'org-srs-embed-export-finalize)
    (define-key map "\C-c\C-k" #'org-srs-embed-export-kill)
    map)
  "Keymap for `org-srs-embed-export-mode', a minor mode.")

;;;###autoload
(define-minor-mode org-srs-embed-export-mode
  "Minor mode for special key bindings in an Org-srs entry export buffer."
  :group 'org-srs-embed
  (cl-assert (eq major-mode 'org-mode))
  (if org-srs-embed-export-mode
      (setq-local
       header-line-format
       (substitute-command-keys
        "\\<org-srs-embed-export-mode-map>Org-srs entry export buffer.  Finish `\\[org-srs-embed-export-finalize]', abort `\\[org-srs-embed-export-kill]'."))
    (setq-local header-line-format nil)))

(cl-defun org-srs-embed-export-clozes (&optional (start (point-min)) (end (point-max)))
  "Convert embedded cloze deletions to Org-srs cloze syntax from START to END."
  (let ((cloze-identifier (org-srs-item-cloze-identifier)))
    (org-srs-embed-process-clozes
     start end
<<<<<<< HEAD
     (let ((identifiers (make-hash-table)))
       (lambda (cloze)
         (let ((identifier (funcall cloze-identifier cloze)))
           (cl-assert (looking-back (rx "{{" (group (*? not-newline)) (or "}}" (and "}{" (group (*? not-newline)) "}}"))) (line-beginning-position)))
           (goto-char (match-beginning 0))
           (forward-char 1)
           (cl-assert (null (gethash identifier identifiers)))
           (setf (gethash identifier identifiers) cloze)
           (insert "{" (org-srs-item-princ-to-string identifier) "}")))))))
=======
     (lambda (cloze)
       (let ((identifier (funcall cloze-identifier cloze)))
         (cl-assert (looking-back (rx "{{" (group (*? not-newline)) (or "}}" (and "}{" (group (*? not-newline)) "}}"))) (line-beginning-position)))
         (goto-char (match-beginning 0))
         (forward-char 1)
         (insert "{" (org-srs-item-princ-to-string identifier) "}"))))))
>>>>>>> 7c3d359a

(defvar-local org-srs-embed-export-window-configuration nil
  "Saved window configuration during the export process.")

(defvar org-srs-embed-prepare-finalize-hook nil
  "Hook that is run before the finalization starts.")

(defun org-srs-embed-export-finish ()
  "Finalize and clean up the export process."
  (cl-assert org-srs-embed-export-mode)
  (kill-local-variable 'org-srs-embed-prepare-finalize-hook)
  (widen)
  (org-srs-embed-export-mode -1)
  (set-window-configuration (cl-shiftf org-srs-embed-export-window-configuration nil)))

(defun org-srs-embed-export-finalize ()
  "Finalize the Org-srs entry export process."
  (interactive)
  (cl-assert org-srs-embed-export-mode)
  (run-hooks 'org-srs-embed-prepare-finalize-hook)
  (org-srs-embed-export-finish))

(defun org-srs-embed-export-kill ()
  "Abort the current Org-srs entry export process."
  (interactive)
  (cl-assert org-srs-embed-export-mode)
  (widen)
  (org-back-to-heading)
  (org-cut-subtree)
  (org-srs-embed-export-finish))

(org-srs-property-defcustom org-srs-embed-export-item-type nil
  "Default item type used when exporting an Org-srs entry."
  :group 'org-srs-embed
  :type (cons 'choice (mapcar (apply-partially #'list 'const) (org-srs-item-types))))

(org-srs-property-defcustom org-srs-embed-export-cloze-type 'one-by-one
  "Whether the exported cloze deletions will be reviewed all at once or one by one."
  :group 'org-srs-embed
  :type '(choice
          (const :tag "One-by-one" one-by-one)
          (const :tag "All-at-once" all-at-once)))

(defun org-srs-embed-item-cloze-updater ()
  "Return the function to update cloze items."
  (cl-ecase (org-srs-embed-export-cloze-type)
    (one-by-one
     (apply-partially #'call-interactively #'org-srs-item-cloze-update))
    (all-at-once
     (lambda ()
       (goto-char (org-srs-entry-beginning-position))
       (when (re-search-forward org-srs-item-cloze-regexp (org-srs-entry-end-position) t)
         (ignore-errors (org-srs-item-new 'cloze)))))))

(cl-defgeneric org-srs-embed-export-entry (type props)
  (:method
   (type props)
   "Default method to export the element specified by TYPE and PROPS."
   (let* ((element (list type props))
          (buffer (current-buffer))
          (content (buffer-substring (org-element-begin element) (org-element-end element)))
          (window-configuration (current-window-configuration))
          (type (org-srs-embed-export-item-type))
          (cloze-updater (org-srs-embed-item-cloze-updater)))
     (with-current-buffer (switch-to-buffer (find-file-noselect (funcall (org-srs-embed-export-file))))
       (setf org-srs-embed-export-window-configuration window-configuration)
       (goto-char (point-max))
       (insert "* ")
       (org-return-and-maybe-indent)
       (org-narrow-to-subtree)
       (save-excursion
         (insert content)
         (delete-blank-lines))
       (indent-region (point) (point-max))
       (if (cl-plusp (org-srs-embed-export-clozes (point)))
           (setf type 'cloze)
         (cl-assert (not (eq type 'cloze))))
       (org-id-get-create)
       (org-back-to-heading)
       (org-end-of-line)
       (cl-assert (null org-srs-embed-prepare-finalize-hook))
       (cl-assert (not (local-variable-p 'org-srs-embed-prepare-finalize-hook)))
       (org-srs-item-add-hook-once
        'org-srs-embed-prepare-finalize-hook
        (lambda ()
          (org-back-to-heading)
          (if (eq type 'cloze)
              (funcall cloze-updater)
            (org-srs-item-new-interactively type))
          (let ((id (org-id-get))
                (front (cl-fifth (org-heading-components))))
            (cl-assert id) (cl-assert front)
            (with-current-buffer buffer
              (save-excursion
                (goto-char (org-element-begin element))
                (let ((start (point))
                      (indentation (rx bol (* blank))))
                  (if (not (and (looking-back indentation (line-beginning-position)) (looking-at indentation)))
                      (insert (format "@@comment:+SRS_EMBEDDED: [[id:%s][%s]]@@ " id front))
                    (let ((indentation (match-string 0)))
                      (open-line 1)
                      (insert indentation)
                      (insert (format "#+SRS_EMBEDDED: [[id:%s][%s]]" id front))))
                  (org-srs-embed-update-overlays start (point))))))))
       (org-srs-embed-export-mode +1))))
  (:documentation "Export the element specified by TYPE and PROPS as a new review item."))

(defun org-srs-embed-link-file-position ()
  "Retrieve the file and position from the link at point."
  (cl-assert (looking-at (rx "[" "[" (group (*? anychar)) "]" (*? anychar) "]")))
  (let ((link (match-string 1)))
    (cl-assert (string-prefix-p "id:" link))
    (let ((id (string-trim-left link (rx "id:"))))
      (cl-destructuring-bind (file . position) (org-id-find id)
        (cl-values file position)))))

(cl-defun org-srs-embed-remove-comments (&optional (start (point-min)) (end (point-max)))
  "Remove all inline comments from the region between START and END.

Return the number of comments removed."
  (save-excursion
    (cl-loop initially (goto-char start)
             while (re-search-forward (rx "@@comment:" (*? anychar) "@@" (* blank)) end t)
             do (replace-match "")
             sum 1)))

(defconst org-srs-embed-entry-header-regexp (rx (or (and "@@comment:+srs_embedded:" (* blank) (group-n 1 (*? anychar)) "@@")
                                                    (and "#+srs_embedded:" (* blank) (group-n 1 (*? anychar)) eol)))
  "Regular expression matching embedded entry headers.")

(cl-defgeneric org-srs-embed-update-entry (type props)
  (:method
   (type props)
   "Default method to update the entry with the element specified by TYPE and PROPS."
   (cl-assert (looking-at org-link-bracket-re))
   (let* ((front (match-string 2))
          (element (list type props))
          (content (buffer-substring (org-element-begin element) (org-element-end element)))
          (updater (org-srs-embed-item-cloze-updater)))
     (cl-multiple-value-bind (file position) (org-srs-embed-link-file-position)
       (with-current-buffer (find-file-noselect file)
         (save-excursion
           (save-restriction
             (widen)
             (goto-char position)
             (org-narrow-to-subtree)
             (when front (org-edit-headline front))
             (org-srs-entry-end-of-meta-data t)
             (delete-region (point) (point-max))
             (save-excursion (insert content))
             (indent-region (point) (point-max))
             (org-srs-embed-remove-comments (point))
             (org-srs-embed-export-clozes)
             (goto-char (point-max))
             (widen)
             (delete-blank-lines)
             (goto-char position)
             (funcall updater)))))))
  (:documentation "Update the exported entry with the element specified by TYPE and PROPS."))

(defun org-srs-embed-element-at-point ()
  "Like `org-element-at-point', but handle plain list elements specially."
  (let ((element (org-element-at-point)))
    (cl-case (org-element-type element)
      (plain-list (org-element-at-point (1+ (point))))
      (t element))))

(defun org-srs-embed-goto-link-to-entry ()
  "Move point to the link to the exported entry of the element at point."
  (cl-flet ((org-element-at-point () (org-srs-embed-element-at-point)))
    (let ((marker (point-marker))
          (current-start (org-element-begin (org-element-at-point)))
          (current-end (org-element-end (org-element-at-point)))
          (child-start (or (ignore-errors
                             (org-down-element)
                             (org-element-begin (org-element-at-point)))
                           (point-max))))
      (cl-loop for element = (if (ignore-errors (org-backward-element) t)
                                 (or (org-element-at-point) (cl-return))
                               (when fallback-start
                                 (goto-char fallback-start))
                               (cl-return))
               for previous-element-start = current-start then element-start
               for (element-start . element-end) = (cons (org-element-begin element) (org-element-end element))
               when (< element-end current-end)
               if (not (org-at-keyword-p)) return (goto-char (max element-end previous-element-start))
               else unless (save-excursion (goto-char (1- element-start)) (org-at-keyword-p))
               return (goto-char element-start)
               minimize element-start into fallback-start)
      (or (let ((case-fold-search t))
            (when (re-search-forward org-srs-embed-entry-header-regexp (min current-end child-start) t)
              (goto-char (match-beginning 1))
              (cons (match-beginning 0) (match-end 0))))
          (null (goto-char marker))))))

(defun org-srs-embed-open-entry ()
  "Open the link to an exported entry at point."
  (cl-multiple-value-bind (file position)
      (save-excursion
        (cl-assert (org-srs-embed-goto-link-to-entry))
        (org-srs-embed-link-file-position))
    (find-file file)
    (goto-char position)))

(org-srs-property-defcustom org-srs-embed-export-headline (rx (* blank) (? "- ") (group (*? anychar)) (char "：:"))
  "Default regexp used to extract the headlines of entries in batch export."
  :group 'org-srs-embed
  :type 'regexp)

;;;###autoload
(defun org-srs-embed-dwim (arg)
  "Perform context-aware operations on the current element or embedded entry.

If point is on the header of an already exported entry, jump to the exported
entry.
If called interactively with a `\\[universal-argument]` or ARG greater than 1
when point is on the header, edit the link to the exported entry.
If point is within the content of an already exported entry, update the exported
entry (note that this will overwrite the previously exported content).
If point is on content that has not yet been exported, export the current Org
element as the entry content.
If called interactively with a `\\[universal-argument]` prefix or ARG greater
than 1 and there is an active region, perform a batch export on the region."
  (interactive "p")
  (require 'org-srs)
  (cl-flet* ((org-forward-element ()
               (cl-case (org-element-type (org-element-at-point))
                 (plain-list (forward-char) (org-forward-element))
                 (t (org-forward-element))))
             (org-element-at-point ()
               (org-srs-embed-element-at-point))
             (read-export-item-type ()
               (if (> arg 1) (intern (completing-read "Item type: " (org-srs-item-types) nil t))
                 (org-srs-embed-export-item-type)))
             (ensure-entry (&optional (element (org-element-at-point)))
               (cl-assert (not (cl-find (org-element-type element) '(comment keyword))))
               (save-excursion
                 (if-let ((bounds (org-srs-embed-goto-link-to-entry)))
                     (let ((element (org-element-copy element)))
                       (setf (org-element-begin element) (max (org-element-begin element) (cdr bounds)))
                       (apply #'org-srs-embed-update-entry element))
                   (org-srs-property-let ((org-srs-embed-export-item-type (read-export-item-type)))
                     (apply #'org-srs-embed-export-entry element))))))
    (cond
     ((and (> arg 1) (region-active-p))
      (let* ((front "")
             (export-hook (lambda ()
                            (when org-srs-embed-export-mode
                              (insert front)
                              (org-srs-embed-export-finalize)))))
        (org-srs-property-let ((org-srs-embed-export-headline (read-string "Headline regexp: " (org-srs-embed-export-headline))))
          (unwind-protect
              (cl-loop with start = (copy-marker (region-beginning)) and end = (copy-marker (region-end))
                       initially (add-hook 'org-srs-embed-export-mode-hook export-hook) (deactivate-mark) (goto-char start)
                       do (save-excursion
                            (re-search-forward (org-srs-embed-export-headline) (line-end-position))
                            (setf front (match-string 1))
                            (let ((element (org-element-copy (org-element-at-point))))
                              (setf (org-element-begin element) (point))
                              (ensure-entry element)))
                       while (progn (org-forward-element) (<= (point) (marker-position end))))
            (remove-hook 'org-srs-embed-export-mode-hook export-hook)))))
     ((looking-at-p org-srs-embed-entry-header-regexp)
      (if (<= arg 1)
          (org-srs-embed-open-entry)
        (save-excursion
          (org-srs-embed-goto-link-to-entry)
          (call-interactively #'org-insert-link))))
     ((region-active-p) (error "Exporting a region as an Org-srs entry is not yet implemented"))
     (t (ensure-entry)))))

(provide 'org-srs-embed)
;;; org-srs-embed.el ends here<|MERGE_RESOLUTION|>--- conflicted
+++ resolved
@@ -287,24 +287,12 @@
   (let ((cloze-identifier (org-srs-item-cloze-identifier)))
     (org-srs-embed-process-clozes
      start end
-<<<<<<< HEAD
-     (let ((identifiers (make-hash-table)))
-       (lambda (cloze)
-         (let ((identifier (funcall cloze-identifier cloze)))
-           (cl-assert (looking-back (rx "{{" (group (*? not-newline)) (or "}}" (and "}{" (group (*? not-newline)) "}}"))) (line-beginning-position)))
-           (goto-char (match-beginning 0))
-           (forward-char 1)
-           (cl-assert (null (gethash identifier identifiers)))
-           (setf (gethash identifier identifiers) cloze)
-           (insert "{" (org-srs-item-princ-to-string identifier) "}")))))))
-=======
      (lambda (cloze)
        (let ((identifier (funcall cloze-identifier cloze)))
          (cl-assert (looking-back (rx "{{" (group (*? not-newline)) (or "}}" (and "}{" (group (*? not-newline)) "}}"))) (line-beginning-position)))
          (goto-char (match-beginning 0))
          (forward-char 1)
          (insert "{" (org-srs-item-princ-to-string identifier) "}"))))))
->>>>>>> 7c3d359a
 
 (defvar-local org-srs-embed-export-window-configuration nil
   "Saved window configuration during the export process.")
