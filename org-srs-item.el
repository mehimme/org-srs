--- conflicted
+++ resolved
@@ -92,19 +92,9 @@
     (org-srs-item-link-search (org-srs-item-link item id))
     (point-marker)))
 
-<<<<<<< HEAD
-(defun org-srs-item-goto (&rest args)
-  "Switch buffer and move point to ITEM specified by ARGS.
-
-ARGS are passed to `org-srs-item-marker' to locate the review item."
-  (let* ((marker (apply #'org-srs-item-marker args))
-         (buffer (marker-buffer marker)))
-    (cl-assert (eq (window-buffer) (current-buffer)))
-=======
 (cl-defun org-srs-item-goto-marker (marker)
   "Switch buffer and move point to MARKER."
   (let ((buffer (marker-buffer marker)))
->>>>>>> 7c3d359a
     (unless (eq buffer (current-buffer))
       (cl-assert (eq (window-buffer) (current-buffer)))
       (switch-to-buffer buffer nil t)
